# coding: utf-8
"""
Module to represents whole models
"""
import logging
from pathlib import Path
from typing import Callable, Tuple

import numpy as np
import torch
import torch.nn.functional as F
from torch import Tensor, nn

from joeynmt.decoders import Decoder, RecurrentDecoder, TransformerDecoder
from joeynmt.embeddings import Embeddings
from joeynmt.encoders import (
    ConformerEncoder,
    Encoder,
    RecurrentEncoder,
    TransformerEncoder,
)
from joeynmt.helpers import ConfigurationError
from joeynmt.initialization import initialize_model
from joeynmt.loss import XentCTCLoss, XentLoss
from joeynmt.vocabulary import Vocabulary

logger = logging.getLogger(__name__)
DEVICE_TYPE = "cuda" if torch.cuda.is_available() else "cpu"


class Model(nn.Module):
    """
    Base Model class
    """

    # pylint: disable=too-many-instance-attributes

    def __init__(
        self,
        encoder: Encoder,
        decoder: Decoder,
        src_embed: Embeddings,
        trg_embed: Embeddings,
        src_vocab: Vocabulary,
        trg_vocab: Vocabulary,
        task: str = "MT",
    ) -> None:
        """
        Create a new encoder-decoder model

        :param encoder: encoder
        :param decoder: decoder
        :param src_embed: source embedding
        :param trg_embed: target embedding
        :param src_vocab: source vocabulary
        :param trg_vocab: target vocabulary
        """
        super().__init__()

        self.src_embed = src_embed  # nn.Identity() if task == "S2T"
        self.trg_embed = trg_embed
        self.encoder = encoder
        self.decoder = decoder
        self.src_vocab = src_vocab
        self.trg_vocab = trg_vocab
        self.pad_index = self.trg_vocab.pad_index
        self.bos_index = self.trg_vocab.bos_index
        self.eos_index = self.trg_vocab.eos_index
        self.unk_index = self.trg_vocab.unk_index
        self._loss_function: Callable = None  # set by the TrainManager
        self.task = task

        if self.task == "S2T":
            assert isinstance(self.encoder, TransformerEncoder)
            assert isinstance(self.decoder, TransformerDecoder)

    @property
    def loss_function(self):
        return self._loss_function

    @loss_function.setter
    def loss_function(self, cfg: Tuple):
        loss_type, label_smoothing, ctc_weight = cfg
        if loss_type == "crossentropy-ctc":
            loss_function = XentCTCLoss(
                pad_index=self.pad_index,
                bos_index=self.bos_index,  # bos -> blank
                smoothing=label_smoothing,
                ctc_weight=ctc_weight)
        elif loss_type == "crossentropy":
            loss_function = XentLoss(pad_index=self.pad_index,
                                     smoothing=label_smoothing)
            self.decoder.ctc_output_layer = None
        self._loss_function = loss_function

    @torch.autocast(device_type=DEVICE_TYPE)
    def forward(self,
                return_type: str = None,
                **kwargs) -> Tuple[Tensor, Tensor, Tensor, Tensor]:
        """Interface for multi-gpu

        For DataParallel, We need to encapsulate all model call: `model.encode()`,
        `model.decode()`, and `model.encode_decode()` by `model.__call__()`.
        `model.__call__()` triggers model.forward() together with pre hooks and post
        hooks, which takes care of multi-gpu distribution.

        :param return_type: one of {"loss", "encode", "decode"}
        """
        if return_type is None:
            raise ValueError("Please specify return_type: {`loss`, `loss_probs`, "
                             "`encode`, `decode`, `decode_ctc`}.")

        if return_type.startswith("loss"):
            assert self.loss_function is not None
            assert "trg" in kwargs and "trg_mask" in kwargs  # need trg to compute loss
            return_tuple = [None, None, None, None]

<<<<<<< HEAD
            out, ctc_out, src_mask = self._encode_decode(**kwargs)
=======
            out, _, att_probs, _ = self._encode_decode(**kwargs)
>>>>>>> 4a132900

            # compute log probs
            log_probs = F.log_softmax(out, dim=-1)

            # compute batch loss
            if self.loss_function.require_ctc_layer and isinstance(ctc_out, Tensor):
                kwargs["src_mask"] = src_mask  # pass through subsampled mask
                kwargs["ctc_log_probs"] = F.log_softmax(ctc_out, dim=-1)
            # pylint: disable=not-callable
            batch_loss = self.loss_function(log_probs, **kwargs)
            assert isinstance(batch_loss, tuple) and 1 <= len(batch_loss) <= 3

            # return batch loss
            #     = sum over all elements in batch that are not pad
            for i, loss in enumerate(list(batch_loss)):
                return_tuple[i] = loss

            # count correct tokens before decoding (for accuracy)
            trg_mask = kwargs["trg_mask"].squeeze(1)
            assert kwargs["trg"].size() == trg_mask.size()
            n_correct = torch.sum(
                log_probs.argmax(-1).masked_select(trg_mask).eq(
                    kwargs["trg"].masked_select(trg_mask)))
            return_tuple[-1] = n_correct

<<<<<<< HEAD
            if return_type == "loss_probs":
                return_tuple[1] = log_probs
                return_tuple[2] = kwargs.get("ctc_log_probs", None)
=======
            # return batch loss
            #     = sum over all elements in batch that are not pad
            return_tuple = (batch_loss, log_probs, att_probs, n_correct)
>>>>>>> 4a132900

        elif return_type == "encode":
            encoder_output, encoder_hidden, src_mask = self._encode(**kwargs)

            # return encoder outputs
            return_tuple = (encoder_output, encoder_hidden, src_mask, None)

        elif return_type == "decode":
            outputs, hidden, att_probs, att_vectors, _ = self._decode(**kwargs)

            # return decoder outputs
            return_tuple = (outputs, hidden, att_probs, att_vectors)

        elif return_type == "decode_ctc":
            outputs, hidden, att_probs, _, ctc_out = self._decode(**kwargs)

            # return decoder outputs with ctc
            return_tuple = (outputs, hidden, att_probs, ctc_out)

        return tuple(return_tuple)

    def _encode_decode(
        self,
        src: Tensor,
        trg_input: Tensor,
        src_mask: Tensor,
        src_length: Tensor,
        trg_mask: Tensor = None,
        **kwargs,
    ) -> Tensor:
        """
        First encodes the source sentence.
        Then produces the target one word at a time.

        :param src: source input
        :param trg_input: target input
        :param src_mask: source mask
        :param src_length: length of source inputs
        :param trg_mask: target mask
        :return:
            - decoder output
            - ctc output
            - src mask
        """
        encoder_output, encoder_hidden, src_mask = self._encode(src=src,
                                                                src_length=src_length,
                                                                src_mask=src_mask,
                                                                **kwargs)

        unroll_steps = trg_input.size(1)

        decoder_output, _, _, _, ctc_output = self._decode(
            encoder_output=encoder_output,
            encoder_hidden=encoder_hidden,
            src_mask=src_mask,
            trg_input=trg_input,
            unroll_steps=unroll_steps,
            trg_mask=trg_mask,
            **kwargs)

        return decoder_output, ctc_output, src_mask

    def _encode(self, src: Tensor, src_length: Tensor, src_mask: Tensor,
                **_kwargs) -> Tuple[Tensor, Tensor, Tensor]:
        """
        Encodes the source sentence.
        Note: this is called after DataParallel

        :param src: spectrogram if task == "S2T" else one-hot encoded sequence
        :param src_length:
        :param src_mask: None if task == "S2T" else bool tensor in shape
            (batch_size, 1, seq_len)
        :return:
            - encoder_outputs
            - hidden_concat
            - src_mask
        """
        assert _kwargs["task"] == self.task  # check batch type
        return self.encoder(self.src_embed(src), src_length, src_mask, **_kwargs)

    def _decode(
        self,
        encoder_output: Tensor,
        encoder_hidden: Tensor,
        src_mask: Tensor,
        trg_input: Tensor,
        unroll_steps: int,
        decoder_hidden: Tensor = None,
        att_vector: Tensor = None,
        trg_mask: Tensor = None,
        **_kwargs,
    ) -> Tuple[Tensor, Tensor, Tensor, Tensor, Tensor]:
        """
        Decode, given an encoded source sentence.

        :param encoder_output: encoder states for attention computation
        :param encoder_hidden: last encoder state for decoder initialization
        :param src_mask: source mask, 1 at valid tokens
        :param trg_input: target inputs
        :param unroll_steps: number of steps to unroll the decoder for
        :param decoder_hidden: decoder hidden state (optional)
        :param att_vector: previous attention vector (optional)
        :param trg_mask: mask for target steps
        :return: decoder outputs
            - decoder_output
            - decoder_hidden
            - att_prob
            - att_vector
            - ctc_output
        """
        return self.decoder(
            trg_embed=self.trg_embed(trg_input),
            encoder_output=encoder_output,
            encoder_hidden=encoder_hidden,
            src_mask=src_mask,
            unroll_steps=unroll_steps,
            hidden=decoder_hidden,
            prev_att_vector=att_vector,
            trg_mask=trg_mask,
            **_kwargs,
        )

    def __repr__(self) -> str:
        """
        String representation: a description of encoder, decoder and embeddings

        :return: string representation
        """
        return (f"{self.__class__.__name__}(task={self.task},\n"
                f"\tencoder={self.encoder},\n"
                f"\tdecoder={self.decoder},\n"
                f"\tsrc_embed={self.src_embed},\n"
                f"\ttrg_embed={self.trg_embed},\n"
                f"\tloss_function={self.loss_function})")

    def log_parameters_list(self) -> None:
        """
        Write all model parameters (name, shape) to the log.
        """
        model_parameters = filter(lambda p: p.requires_grad, self.parameters())
        n_params = sum([np.prod(p.size()) for p in model_parameters])
        logger.info("Total params: %d", n_params)
        trainable_params = [n for (n, p) in self.named_parameters() if p.requires_grad]
        logger.debug("Trainable parameters: %s", sorted(trainable_params))
        assert trainable_params


class _DataParallel(nn.DataParallel):
    """DataParallel wrapper to pass through the model attributes"""

    def __getattr__(self, name):
        try:
            return super().__getattr__(name)
        except AttributeError:
            return getattr(self.module, name)


def build_model(cfg: dict = None,
                src_vocab: Vocabulary = None,
                trg_vocab: Vocabulary = None) -> Model:
    """
    Build and initialize the model according to the configuration.

    :param cfg: dictionary configuration containing model specifications
    :param src_vocab: source vocabulary
    :param trg_vocab: target vocabulary
    :return: built and initialized model
    """
    # pylint: disable=too-many-branches
    logger.info("Building an encoder-decoder model...")
    enc_cfg = cfg["encoder"]
    dec_cfg = cfg["decoder"]

    task = "MT" if src_vocab is not None else "S2T"

    trg_pad_index = trg_vocab.pad_index
    src_pad_index = src_vocab.pad_index if task == "MT" else trg_pad_index

    if task == "MT":
        src_embed = Embeddings(**enc_cfg["embeddings"],
                               vocab_size=len(src_vocab),
                               padding_idx=src_pad_index)
    else:
        src_embed = nn.Identity()

    # this ties source and target embeddings for softmax layer tying, see further below
    if cfg.get("tied_embeddings", False):
        if task == "MT" and src_vocab == trg_vocab:
            trg_embed = src_embed  # share embeddings for src and trg
        else:
            raise ConfigurationError(
                "Embedding cannot be tied since vocabularies differ.")
    else:
        trg_embed = Embeddings(**dec_cfg["embeddings"],
                               vocab_size=len(trg_vocab),
                               padding_idx=trg_pad_index)

    # build encoder
    enc_dropout = enc_cfg.get("dropout", 0.0)
    enc_emb_dropout = enc_cfg["embeddings"].get("dropout", enc_dropout)
    enc_type = enc_cfg.get("type", "transformer")
    if enc_type not in ["recurrent", "transformer", "conformer"]:
        raise ConfigurationError("Invalid encoder type. Valid options: "
                                 "{`recurrent`, `transformer`, `conformer`}.")
    if enc_type == "transformer":
        if task == "MT":
            assert enc_cfg["embeddings"]["embedding_dim"] == enc_cfg["hidden_size"], (
                "for transformer, emb_size must be the same as hidden_size.")
            emb_size = src_embed.embedding_dim
        elif task == "S2T":
            emb_size = enc_cfg["embeddings"]["embedding_dim"]
            # TODO: check if emb_size == num_freq
        encoder = TransformerEncoder(**enc_cfg,
                                     emb_size=emb_size,
                                     emb_dropout=enc_emb_dropout,
                                     pad_index=src_pad_index)
    elif enc_type == "conformer":
        assert task == "S2T", "Conformer model can be used only for S2T task."
        emb_size = enc_cfg["embeddings"]["embedding_dim"]
        # TODO: check if emb_size == num_freq
        encoder = ConformerEncoder(**enc_cfg,
                                   emb_size=emb_size,
                                   emb_dropout=enc_emb_dropout,
                                   pad_index=src_pad_index)
    else:
        assert task == "MT", "RNN model not supported for s2t task. use transformer."
        encoder = RecurrentEncoder(**enc_cfg,
                                   vemb_size=src_embed.embedding_dim,
                                   emb_dropout=enc_emb_dropout)

    # build decoder
    dec_dropout = dec_cfg.get("dropout", 0.0)
    dec_emb_dropout = dec_cfg["embeddings"].get("dropout", dec_dropout)
    dec_type = dec_cfg.get("type", "transformer")
    if dec_type not in ["recurrent", "transformer"]:
        raise ConfigurationError(
            "Invalid decoder type. Valid options: {`transformer`, `recurrent`}.")
    if dec_type == "transformer":
        if task == "S2T":
            # pylint: disable=protected-access
            dec_cfg["encoder_output_size_for_ctc"] = encoder._output_size
        decoder = TransformerDecoder(**dec_cfg,
                                     encoder=encoder,
                                     vocab_size=len(trg_vocab),
                                     emb_size=trg_embed.embedding_dim,
                                     emb_dropout=dec_emb_dropout)
    else:
        decoder = RecurrentDecoder(**dec_cfg,
                                   encoder=encoder,
                                   vocab_size=len(trg_vocab),
                                   emb_size=trg_embed.embedding_dim,
                                   emb_dropout=dec_emb_dropout)

    model = Model(
        encoder=encoder,
        decoder=decoder,
        src_embed=src_embed,
        trg_embed=trg_embed,
        src_vocab=src_vocab,
        trg_vocab=trg_vocab,
        task=task,
    )

    # tie softmax layer with trg embeddings
    if cfg.get("tied_softmax", False):
        if trg_embed.lut.weight.shape == model.decoder.output_layer.weight.shape:
            # (also) share trg embeddings and softmax layer:
            model.decoder.output_layer.weight = trg_embed.lut.weight
        else:
            raise ConfigurationError(
                "For tied_softmax, the decoder embedding_dim and decoder hidden_size "
                "must be the same. The decoder must be a Transformer.")

    # custom initialization of model parameters
    initialize_model(model, cfg, src_pad_index, trg_pad_index)

    # initialize embeddings from file
    enc_embed_path = enc_cfg["embeddings"].get("load_pretrained", None)
    dec_embed_path = dec_cfg["embeddings"].get("load_pretrained", None)
    if enc_embed_path and task == "MT":
        logger.info("Loading pretrained src embeddings...")
        model.src_embed.load_from_file(Path(enc_embed_path), src_vocab)
    if dec_embed_path and not cfg.get("tied_embeddings", False):
        logger.info("Loading pretrained trg embeddings...")
        model.trg_embed.load_from_file(Path(dec_embed_path), trg_vocab)

    logger.info("Enc-dec model built.")
    return model<|MERGE_RESOLUTION|>--- conflicted
+++ resolved
@@ -25,7 +25,6 @@
 from joeynmt.vocabulary import Vocabulary
 
 logger = logging.getLogger(__name__)
-DEVICE_TYPE = "cuda" if torch.cuda.is_available() else "cpu"
 
 
 class Model(nn.Module):
@@ -115,11 +114,7 @@
             assert "trg" in kwargs and "trg_mask" in kwargs  # need trg to compute loss
             return_tuple = [None, None, None, None]
 
-<<<<<<< HEAD
             out, ctc_out, src_mask = self._encode_decode(**kwargs)
-=======
-            out, _, att_probs, _ = self._encode_decode(**kwargs)
->>>>>>> 4a132900
 
             # compute log probs
             log_probs = F.log_softmax(out, dim=-1)
@@ -145,15 +140,9 @@
                     kwargs["trg"].masked_select(trg_mask)))
             return_tuple[-1] = n_correct
 
-<<<<<<< HEAD
             if return_type == "loss_probs":
                 return_tuple[1] = log_probs
                 return_tuple[2] = kwargs.get("ctc_log_probs", None)
-=======
-            # return batch loss
-            #     = sum over all elements in batch that are not pad
-            return_tuple = (batch_loss, log_probs, att_probs, n_correct)
->>>>>>> 4a132900
 
         elif return_type == "encode":
             encoder_output, encoder_hidden, src_mask = self._encode(**kwargs)
