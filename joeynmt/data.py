--- conflicted
+++ resolved
@@ -6,25 +6,8 @@
 from functools import partial
 from typing import Optional, Tuple
 
-<<<<<<< HEAD
-import torch
-from torch.utils.data import (
-    BatchSampler,
-    DataLoader,
-    Dataset,
-    RandomSampler,
-    Sampler,
-    SequentialSampler,
-)
-
-from joeynmt.batch import Batch
-from joeynmt.constants import PAD_ID
-from joeynmt.datasets import build_dataset
-from joeynmt.helpers import log_data_info
+from joeynmt.datasets import BaseDataset, build_dataset
 from joeynmt.helpers_for_audio import pad_features
-=======
-from joeynmt.datasets import BaseDataset, build_dataset
->>>>>>> 4a132900
 from joeynmt.tokenizers import build_tokenizer
 from joeynmt.vocabulary import Vocabulary, build_vocab
 
@@ -172,191 +155,25 @@
             **dataset_cfg,
         )
     logger.info("Data loaded.")
-<<<<<<< HEAD
-    log_data_info(src_vocab, trg_vocab, train_data, dev_data, test_data)
-    return src_vocab, trg_vocab, train_data, dev_data, test_data
-
-
-def collate_fn(
-    batch: List[Tuple],
-    src_process: Callable,
-    trg_process: Callable,
-    pad_index: int = PAD_ID,
-    device: torch.device = CPU_DEVICE,
-    has_trg: bool = True,
-    is_train: bool = True,
-    **kwargs,
-) -> Batch:
-    """
-    Custom collate function.
-    See https://pytorch.org/docs/stable/data.html#dataloader-collate-fn for details.
-    Note: you might need another collate_fn() if you switch to a different batch class.
-    Please override the batch class here. (not in TrainManager)
-
-    :param batch:
-    :param src_process:
-    :param trg_process:
-    :param pad_index:
-    :param device:
-    :param has_trg:
-    :param is_train:
-    :return: joeynmt batch object
-    """
-
-    def _is_valid(s, t):
-        # pylint: disable=no-else-return
-        if has_trg:
-            return s is not None and t is not None
-        else:
-            return s is not None
-
-    batch = [(s, t) for s, t in batch if _is_valid(s, t)]
-    src_list, trg_list = zip(*batch)
-    assert len(batch) == len(src_list), (len(batch), len(src_list))
-    assert all(s is not None for s in src_list), src_list
-    src, src_length = src_process(src_list)
-
-    if has_trg:
-        assert all(t is not None for t in trg_list), trg_list
-        assert trg_process is not None
-        trg, trg_length = trg_process(trg_list)
-    else:
-        assert all(t is None for t in trg_list)
-        trg, trg_length = None, None
-
-    task = kwargs.get("task", "MT")
-    return Batch(
-        src=torch.tensor(src).long() if task == "MT" else torch.tensor(src).float(),
-        src_length=torch.tensor(src_length).long(),
-        trg=torch.tensor(trg).long() if trg else None,
-        trg_length=torch.tensor(trg_length).long() if trg_length else None,
-        device=device,
-        pad_index=pad_index,
-        has_trg=has_trg,
-        is_train=is_train,
-        task=task,
-    )
-
-
-def make_data_iter(
-    dataset: Dataset,
-    batch_size: int,
-    batch_type: str = "sentence",
-    seed: int = 42,
-    shuffle: bool = False,
-    num_workers: int = 0,
-    pad_index: int = PAD_ID,
-    device: torch.device = CPU_DEVICE,
-) -> DataLoader:
-    """
-    Returns a torch DataLoader for a torch Dataset. (no bucketing)
-
-    :param dataset: torch dataset containing src and optionally trg
-    :param batch_size: size of the batches the iterator prepares
-    :param batch_type: measure batch size by sentence count or by token count
-    :param seed: random seed for shuffling
-    :param shuffle: whether to shuffle the data before each epoch
-        (for testing, no effect even if set to True)
-    :param num_workers: number of cpus for multiprocessing
-    :param pad_index:
-    :param device:
-    :return: torch DataLoader
-    """
-    assert isinstance(dataset, Dataset), dataset
-    # sampler
-    sampler: Sampler[int]  # (type annotation)
-    if shuffle and dataset.split == "train":
-        generator = torch.Generator()
-        generator.manual_seed(seed)
-        sampler = RandomSampler(dataset, generator=generator)
-    else:
-        sampler = SequentialSampler(dataset)
-=======
->>>>>>> 4a132900
 
     # Log statistics of data and vocabulary
     logger.info("Train dataset: %s", train_data)
     logger.info("Valid dataset: %s", dev_data)
     logger.info(" Test dataset: %s", test_data)
 
-<<<<<<< HEAD
-    assert dataset.sequence_encoder[dataset.src_lang] is not None
-    if dataset.has_trg:
-        assert dataset.sequence_encoder[dataset.trg_lang] is not None
-    else:
-        dataset.sequence_encoder[dataset.trg_lang] = None
-
-    # data iterator
-    return DataLoader(
-        dataset,
-        batch_sampler=batch_sampler,
-        collate_fn=partial(
-            collate_fn,
-            src_process=dataset.sequence_encoder[dataset.src_lang],
-            trg_process=dataset.sequence_encoder[dataset.trg_lang],
-            pad_index=pad_index,
-            device=device,
-            has_trg=dataset.has_trg,
-            is_train=dataset.split == "train",
-            task=dataset.task,
-        ),
-        num_workers=num_workers,
-    )
-
-
-class SentenceBatchSampler(BatchSampler):
-    """
-    Wraps another sampler to yield a mini-batch of indices based on num of instances.
-    An instance longer than dataset.max_len will be filtered out.
-
-    :param sampler: Base sampler. Can be any iterable object
-    :param batch_size: Size of mini-batch.
-    :param drop_last: If `True`, the sampler will drop the last batch if its size
-        would be less than `batch_size`
-    """
-
-    def __init__(self, sampler: Sampler, batch_size: int, drop_last: bool):
-        super().__init__(sampler, batch_size, drop_last)
-
-    def __iter__(self):
-        batch = []
-        d = self.sampler.data_source
-        for idx in self.sampler:
-            src, trg = d[idx]  # pylint: disable=unused-variable
-            if src is not None:  # otherwise drop instance
-                batch.append(idx)
-                if len(batch) >= self.batch_size:
-                    yield batch
-                    batch = []
-        if len(batch) > 0 and not self.drop_last:
-            yield batch
-
-
-class TokenBatchSampler(BatchSampler):
-    """
-    Wraps another sampler to yield a mini-batch of indices based on num of tokens
-    (incl. padding). An instance longer than dataset.max_len or shorter than
-    dataset.min_len will be filtered out.
-    * no bucketing implemented
-
-    :param sampler: Base sampler. Can be any iterable object
-    :param batch_size: Size of mini-batch.
-    :param drop_last: If `True`, the sampler will drop the last batch if
-            its size would be less than `batch_size`
-    """
-=======
     if train_data:
-        src = "\n\t[SRC] " + " ".join(
+        src = "" if src_vocab is None else "\n\t[SRC] " + " ".join(
             train_data.get_item(idx=0, lang=train_data.src_lang, is_train=False))
         trg = "\n\t[TRG] " + " ".join(
             train_data.get_item(idx=0, lang=train_data.trg_lang, is_train=False))
         logger.info("First training example:%s%s", src, trg)
->>>>>>> 4a132900
 
-    logger.info("First 10 Src tokens: %s", src_vocab.log_vocab(10))
+    if src_vocab is not None:
+        logger.info("First 10 Src tokens: %s", src_vocab.log_vocab(10))
     logger.info("First 10 Trg tokens: %s", trg_vocab.log_vocab(10))
 
-    logger.info("Number of unique Src tokens (vocab_size): %d", len(src_vocab))
+    if src_vocab is not None:
+        logger.info("Number of unique Src tokens (vocab_size): %d", len(src_vocab))
     logger.info("Number of unique Trg tokens (vocab_size): %d", len(trg_vocab))
 
     return src_vocab, trg_vocab, train_data, dev_data, test_data