--- conflicted
+++ resolved
@@ -4,20 +4,12 @@
 """
 import sys
 from collections import Counter
-from copy import deepcopy
 from pathlib import Path
 from types import SimpleNamespace
 from typing import Dict, List, Tuple
 
 import numpy as np
 
-<<<<<<< HEAD
-from joeynmt.constants import (  # pylint: disable=unused-import # noqa:F401
-    BOS_ID, BOS_TOKEN, DE_ID, DE_TOKEN, EN_ID, EN_TOKEN, EOS_ID, EOS_TOKEN, PAD_ID,
-    PAD_TOKEN, SEP_ID, SEP_TOKEN, UNK_ID, UNK_TOKEN,
-)
-=======
->>>>>>> 24096a46
 from joeynmt.datasets import BaseDataset
 from joeynmt.helpers import flatten, read_list_from_file, write_list_to_file
 from joeynmt.helpers_for_ddp import get_logger
@@ -28,21 +20,13 @@
 class Vocabulary:
     """Vocabulary represents mapping between tokens and indices."""
 
-<<<<<<< HEAD
-    def __init__(self, tokens: List[str], check_special_symbols=False) -> None:
-=======
     def __init__(self, tokens: List[str], cfg: SimpleNamespace) -> None:
->>>>>>> 24096a46
         """
         Create vocabulary from list of tokens.
         Special tokens are added if not already in list.
 
         :param tokens: list of tokens
-<<<<<<< HEAD
-        :param check_special_symbols: (bool)
-=======
         :param cfg: special symbols defined in config
->>>>>>> 24096a46
         """
         # warning: stoi grows with unknown tokens, don't use for saving or size
 
@@ -56,26 +40,11 @@
         self._stoi: Dict[str, int] = {}  # string to index
         self._itos: List[str] = []  # index to string
 
-        if check_special_symbols:
-            self._check_special_symbols(tokens)
-
         # construct
         self.add_tokens(tokens=self.specials + self.lang_tags + tokens)
         assert len(self._stoi) == len(self._itos)
 
         # assign after stoi is built
-<<<<<<< HEAD
-        self.pad_index = PAD_ID
-        self.bos_index = BOS_ID
-        self.eos_index = EOS_ID
-        self.unk_index = UNK_ID
-        self.sep_index = SEP_ID if SEP_TOKEN in self.specials else None
-        assert self.pad_index == self.lookup(PAD_TOKEN)
-        assert self.bos_index == self.lookup(BOS_TOKEN)
-        assert self.eos_index == self.lookup(EOS_TOKEN)
-        assert self.unk_index == self.lookup(UNK_TOKEN)
-        assert self._itos[UNK_ID] == UNK_TOKEN
-=======
         self.pad_index = cfg.pad_id
         self.bos_index = cfg.bos_id
         self.eos_index = cfg.eos_id
@@ -89,10 +58,6 @@
 
         if cfg.sep_token:
             assert self.sep_index == self.lookup(cfg.sep_token)
->>>>>>> 24096a46
-
-        if SEP_TOKEN in self.specials:
-            assert self.sep_index == self.lookup(SEP_TOKEN)
 
     def add_tokens(self, tokens: List[str]) -> None:
         """
@@ -132,21 +97,6 @@
         :return: token id
         """
         return self._stoi.get(token, self.unk_index)
-<<<<<<< HEAD
-
-    def _check_special_symbols(self, valid_tokens: List[str]) -> None:
-        """check special symbols (for backwards compatibility)"""
-        necessary_specials = [UNK_TOKEN, PAD_TOKEN, BOS_TOKEN, EOS_TOKEN]
-
-        def _validate(specials, valid_tokens):
-            for s in deepcopy(specials):
-                if s not in necessary_specials and s not in valid_tokens:
-                    specials.remove(s)
-
-        _validate(self.specials, valid_tokens)
-        _validate(self.lang_tags, valid_tokens)
-=======
->>>>>>> 24096a46
 
     def __len__(self) -> int:
         return len(self._itos)
@@ -293,14 +243,6 @@
     if vocab_file is not None:
         # load it from file (not to apply `sort_and_cut()`)
         unique_tokens = read_list_from_file(Path(vocab_file))
-<<<<<<< HEAD
-
-        # assume all needed special symbols are already included.
-        # special symbols don't appear here will be discarded.
-        check_special_symbols = True
-
-=======
->>>>>>> 24096a46
     elif dataset is not None:
         # tokenize sentences (no subsampling)
         sents = dataset.get_list(lang=cfg["lang"], tokenized=True, subsampled=False)
@@ -308,15 +250,10 @@
         # newly create unique token list (language-wise, no joint-vocab)
         counter = Counter(flatten(sents))
         unique_tokens = sort_and_cut(counter, max_size, min_freq)
-        check_special_symbols = False
     else:
         raise ValueError("Please provide a vocab file path or dataset.")
 
-<<<<<<< HEAD
-    vocab = Vocabulary(unique_tokens, check_special_symbols=check_special_symbols)
-=======
     vocab = Vocabulary(unique_tokens, special_symbols)
->>>>>>> 24096a46
     assert len(vocab) <= max_size + len(vocab.specials + vocab.lang_tags), \
         (len(vocab), max_size)
 
