name: "wmt17_ende_sp"
joeynmt_version: "2.0.0"

data:
    train: "wmt17"
    dev: "wmt17"
    test: "wmt17"
    dataset_type: "huggingface"
    dataset_cfg:
        name: "de-en"
    sample_train_subset: -1
    sample_dev_subset: 200
    src:
        lang: "en"
        max_length: 512
        lowercase: False
        normalize: True
        level: "bpe"
        voc_limit: 32000
        voc_min_freq: 1
<<<<<<< HEAD
        voc_file: "data/spm/wmt17_sp.vocab"
        tokenizer_type: "sentencepiece"
        tokenizer_cfg:
            model_file: "data/spm/wmt17_sp.model"
=======
        voc_file: "subwords/wmt17_sp.vocab"
        tokenizer_type: "sentencepiece"
        tokenizer_cfg:
            model_file: "subwords/wmt17_sp.model"
>>>>>>> 4a132900
            model_type: "unigram"
            character_coverage: 1.0
            nbest_size: 10
            alpha: 0.1
            pretokenizer: "moses"
    trg:
        lang: "de"
        max_length: 512
        lowercase: False
        normalize: True
        level: "bpe"
        voc_limit: 32000
        voc_min_freq: 1
<<<<<<< HEAD
        voc_file: "data/spm/wmt17_sp.vocab"
        tokenizer_type: "sentencepiece"
        tokenizer_cfg:
            model_file: "data/spm/wmt17_sp.model"
=======
        voc_file: "subwords/wmt17_sp.vocab"
        tokenizer_type: "sentencepiece"
        tokenizer_cfg:
            model_file: "subwords/wmt17_sp.model"
>>>>>>> 4a132900
            model_type: "unigram"
            character_coverage: 1.0
            nbest_size: 10
            alpha: 0.1
            pretokenizer: "moses"

testing:
    n_best: 1
    beam_size: 5
    beam_alpha: 1.0
    batch_size: 1024
    batch_type: "token"
    max_output_length: 100
    min_output_length: 1
    eval_metrics: ["bleu"]
    return_prob: "hyp"
    generate_unk: False
    repetition_penalty: -1
    no_repeat_ngram_size: -1
    sacrebleu_cfg:
        tokenize: "13a"

training:
    #load_model: "models/wmt17_ende_sp/best.ckpt"
    reset_best_ckpt: False
    reset_scheduler: False
    reset_optimizer: False
    reset_iter_state: False
    random_seed: 42
    optimizer: "adam"
    normalization: "tokens"
    adam_betas: [0.9, 0.98]
    scheduling: "warmupinversesquareroot"
    learning_rate_warmup: 4000
    learning_rate: 0.0002
    learning_rate_min: 0.00000001
    loss: "crossentropy"
    weight_decay: 0.0
    label_smoothing: 0.1
    batch_size: 4096
    batch_type: "token"
    batch_multiplier: 1
    early_stopping_metric: "bleu"
    epochs: 100
    updates: 100000
    validation_freq: 1000
    logging_freq: 100
    model_dir: "models/wmt17_ende_sp"
    overwrite: False
    shuffle: True
    use_cuda: True
    print_valid_sents: [0, 1, 2, 3, 4]
    keep_best_ckpts: 5

model:
    initializer: "xavier_uniform"
    embed_initializer: "xavier_uniform"
    embed_init_gain: 1.0
    init_gain: 1.0
    bias_initializer: "zeros"
    tied_embeddings: True
    tied_softmax: True
    encoder:
        type: "transformer"
        num_layers: 6
        num_heads: 8
        embeddings:
            embedding_dim: 512
            scale: True
            dropout: 0.1
        # typically ff_size = 4 x hidden_size
        hidden_size: 512
        ff_size: 2048
        dropout: 0.1
        layer_norm: "pre"
    decoder:
        type: "transformer"
        num_layers: 6
        num_heads: 8
        embeddings:
            embedding_dim: 512
            scale: True
            dropout: 0.1
        # typically ff_size = 4 x hidden_size
        hidden_size: 512
        ff_size: 2048
        dropout: 0.1
        layer_norm: "pre"<|MERGE_RESOLUTION|>--- conflicted
+++ resolved
@@ -18,17 +18,10 @@
         level: "bpe"
         voc_limit: 32000
         voc_min_freq: 1
-<<<<<<< HEAD
-        voc_file: "data/spm/wmt17_sp.vocab"
-        tokenizer_type: "sentencepiece"
-        tokenizer_cfg:
-            model_file: "data/spm/wmt17_sp.model"
-=======
         voc_file: "subwords/wmt17_sp.vocab"
         tokenizer_type: "sentencepiece"
         tokenizer_cfg:
             model_file: "subwords/wmt17_sp.model"
->>>>>>> 4a132900
             model_type: "unigram"
             character_coverage: 1.0
             nbest_size: 10
@@ -42,17 +35,10 @@
         level: "bpe"
         voc_limit: 32000
         voc_min_freq: 1
-<<<<<<< HEAD
-        voc_file: "data/spm/wmt17_sp.vocab"
-        tokenizer_type: "sentencepiece"
-        tokenizer_cfg:
-            model_file: "data/spm/wmt17_sp.model"
-=======
         voc_file: "subwords/wmt17_sp.vocab"
         tokenizer_type: "sentencepiece"
         tokenizer_cfg:
             model_file: "subwords/wmt17_sp.model"
->>>>>>> 4a132900
             model_type: "unigram"
             character_coverage: 1.0
             nbest_size: 10
