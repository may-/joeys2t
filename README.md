# &nbsp; ![Joey-NMT](joey2-small.png) Joey NMT
[![build](https://github.com/joeynmt/joeynmt/actions/workflows/main.yml/badge.svg)](https://github.com/joeynmt/joeynmt/actions/workflows/main.yml)
[![License](https://img.shields.io/badge/License-Apache_2.0-blue.svg)](https://opensource.org/licenses/Apache-2.0)


## Goal and Purpose
:koala: Joey NMT framework is developed for educational purposes.
It aims to be a **clean** and **minimalistic** code base to help novices 
find fast answers to the following questions.
- :grey_question: How to implement classic NMT architectures (RNN and Transformer) in PyTorch?
- :grey_question: What are the building blocks of these architectures and how do they interact?
- :grey_question: How to modify these blocks (e.g. deeper, wider, ...)?
- :grey_question: How to modify the training procedure (e.g. add a regularizer)?

In contrast to other NMT frameworks, we will **not** aim for the most recent features
or speed through engineering or training tricks since this often goes in hand with an
increase in code complexity and a decrease in readability. :eyes:

However, Joey NMT re-implements baselines from major publications.

Check out the detailed [documentation](https://joeynmt.readthedocs.io) and our
[paper](https://arxiv.org/abs/1907.12484).

## Contributors
Joey NMT was initially developed and is maintained by [Jasmijn Bastings](https://github.com/bastings) (University of Amsterdam) and [Julia Kreutzer](https://juliakreutzer.github.io/) (Heidelberg University), now both at Google Research. [Mayumi Ohta](https://www.cl.uni-heidelberg.de/statnlpgroup/members/ohta/) at Heidelberg University is continuing the legacy.

Welcome to our new contributors :hearts:, please don't hesitate to open a PR or an issue
if there's something that needs improvement!

## Features
Joey NMT implements the following features (aka the minimalist toolkit of NMT :wrench:):
- Recurrent Encoder-Decoder with GRUs or LSTMs
- Transformer Encoder-Decoder
- Attention Types: MLP, Dot, Multi-Head, Bilinear
- Word-, BPE- and character-based tokenization
- BLEU, ChrF evaluation
- Beam search with length penalty and greedy decoding
- Customizable initialization
- Attention visualization
- Learning curve plotting
- Scoring hypotheses and references



## Installation
Joey NMT is built on [PyTorch](https://pytorch.org/). Please make sure you have a compatible environment.
<<<<<<< HEAD
We tested Joey NMT v2.3 with
- python 3.10
- torch 2.0.0
=======
We tested Joey NMT v2.2.1 with
- python 3.10
- torch 2.0.1
>>>>>>> f610d78c
- cuda 11.7

> :warning: **Warning**
> When running on **GPU** you need to manually install the suitable PyTorch version 
> for your [CUDA](https://developer.nvidia.com/cuda-zone) version.
<<<<<<< HEAD
> For example, you can install PyTorch 2.0.0 with CUDA v11.7 as follows:
> ```
> $ pip install --upgrade torch==2.0.0 --index-url https://download.pytorch.org/whl/cu117
=======
> For example, you can install PyTorch 2.0.1 with CUDA v11.7 as follows:
> ```
> $ pip install --upgrade torch==2.0.1 --extra-index-url https://download.pytorch.org/whl/cu117
>>>>>>> f610d78c
> ```
> See [PyTorch installation instructions](https://pytorch.org/get-started/locally/).


You can install Joey NMT either A. via [pip](https://pypi.org/project/joeynmt/) or B. from source.

### A. Via pip (the latest stable version)
```bash
$ pip install joeynmt
```


### B. From source (for local development)
1. Clone this repository:
  ```bash
  $ git clone https://github.com/joeynmt/joeynmt.git
  $ cd joeynmt
  ```
2. Install Joey NMT and it's requirements:
  ```bash
  $ pip install -e .
  ```
3. Run the unit tests:
  ```bash
  $ python -m unittest
  ```


## Change logs
<<<<<<< HEAD
### v2.3
- compatibility with torch 2.0 tested
- introduced [DistributedDataParallel](https://pytorch.org/tutorials/beginner/dist_overview.html)
- implemented prompting, see [notebooks/torchhub.ipynb](notebooks/torchhub.ipynb)
- configuration refactoring
- autocast refactoring
- enabled activation function selection
- bugfixes
=======

### v2.2.1
- compatibility with torch 2.0 tested
- configurable activation function [#211](https://github.com/joeynmt/joeynmt/pull/211)
- bug fix [#207](https://github.com/joeynmt/joeynmt/pull/207)

>>>>>>> f610d78c

<details><summary>previous releases</summary>

### v2.2
- compatibility with torch 1.13 tested
- torchhub introduced
- bugfixes, minor refactoring

### v2.1
- upgrade to python 3.10, torch 1.12
- replace Automated Mixed Precision from NVIDA's amp to Pytorch's amp package
- replace [discord.py](https://github.com/Rapptz/discord.py) with [pycord](https://github.com/Pycord-Development/pycord) in the Discord Bot demo
- data iterator refactoring
- add wmt14 ende / deen benchmark trained on v2 from scratch
- add tokenizer tutorial
- minor bugfixes


### v2.0 *Breaking change!*
- upgrade to python 3.9, torch 1.11
- `torchtext.legacy` dependencies are completely replaced by `torch.utils.data`
- `joeynmt/tokenizers.py`: handles tokenization internally (also supports bpe-dropout!)
- `joeynmt/datasets.py`: loads data from plaintext, tsv, and huggingface's [datasets](https://github.com/huggingface/datasets)
- `scripts/build_vocab.py`: trains subwords, creates joint vocab
- enhancement in decoding
  - scoring with hypotheses or references
  - repetition penalty, ngram blocker
  - attention plots for transformers
- yapf, isort, flake8 introduced
- bugfixes, minor refactoring

> :warning: **Warning**
> The models trained with Joey NMT v1.x can be decoded with Joey NMT v2.0.
> But there is no guarantee that you can reproduce the same score as before.

### v1.4
- upgrade to sacrebleu 2.0, python 3.7, torch 1.8
- bugfixes

### v1.3
- upgrade to torchtext 0.9 (torchtext -> torchtext.legacy)
- n-best decoding
- demo colab notebook

### v1.0
- Multi-GPU support
- fp16 (half precision) support

</details>

## Documentation & Tutorials

We also updated the [documentation](https://joeynmt.readthedocs.io) thoroughly for Joey NMT 2.0!

For details, follow the tutorials in [notebooks](notebooks) dir.
#### v2.x
- [quick start with joeynmt2](notebooks/joey_v2_demo.ipynb)
- [fine tuning tutorial](https://github.com/may-/joeynmt/blob/main/notebooks/fine_tuning_tutorial_enja.ipynb)
- [tokenizer tutorial](https://github.com/may-/joeynmt/blob/main/notebooks/tokenizer_tutorial_en.ipynb)
- [joeyS2T ASR tutorial](https://github.com/may-/joeys2t/blob/main/notebooks/joeyS2T_ASR_tutorial.ipynb)

#### v1.x
- [demo notebook](notebooks/joey_v1_demo.ipynb)
- [starter notebook](https://github.com/masakhane-io/masakhane-mt/blob/master/starter_notebook-custom-data.ipynb) Masakhane - Machine Translation for African Languages in [masakhane-io](https://github.com/masakhane-io/masakhane-mt)
- [joeynmt toy models](https://github.com/bricksdont/joeynmt-toy-models) Collection of Joey NMT scripts by [@bricksdont](https://github.com/bricksdont)

## Usage
> :warning: **Warning**
> For Joey NMT v1.x, please refer the archive [here](docs/JoeyNMT_v1.md).

Joey NMT has 3 modes: `train`, `test`, and `translate`, and all of them takes a
[YAML](https://yaml.org/)-style config file as argument.
You can find examples in the `configs` directory.
`transformer_small.yaml` contains a detailed explanation of configuration options.

Most importantly, the configuration contains the description of the model architecture
(e.g. number of hidden units in the encoder RNN), paths to the training, development and
test data, and the training hyperparameters (learning rate, validation frequency etc.).

> :memo: **Info**
> Note that subword model training and joint vocabulary creation is not included
> in the 3 modes above, has to be done separately.
> We provide a script that takes care of it: `scritps/build_vocab.py`.
> ```
> $ python scripts/build_vocab.py configs/transformer_small.yaml --joint
> ```

### `train` mode
For training, run 
```bash
$ python -m joeynmt train configs/transformer_small.yaml
```
This will train a model on the training data, validate on validation data, and store
model parameters, vocabularies, validation outputs. All needed information should be
specified in the `data`, `training` and `model` section of the config file (here
`configs/transformer_small.yaml`).

```
model_dir/
├── *.ckpt          # checkpoints
├── *.hyps          # translated texts at validation
├── config.yaml     # config file
├── spm.model       # sentencepiece model / subword-nmt codes file
├── src_vocab.txt   # src vocab
├── trg_vocab.txt   # trg vocab
├── train.log       # train log
└── validation.txt  # validation scores
```

> :bulb: **Tip**
> Be careful not to overwrite `model_dir`, set `overwrite: False` in the config file.



### `test` mode
This mode will generate translations for validation and test set (as specified in the
configuration) in `model_dir/out.[dev|test]`.
```
$ python -m joeynmt test configs/transformer_small.yaml --ckpt model_dir/avg.ckpt
```
If `--ckpt` is not specified above, the checkpoint path in `load_model` of the config
file or the best model in `model_dir` will be used to generate translations.

You can specify i.e. [sacrebleu](https://github.com/mjpost/sacrebleu) options in the
`test` section of the config file.

> :bulb: **Tip**
> `scripts/average_checkpoints.py` will generate averaged checkpoints for you.
> ```
> $ python scripts/average_checkpoints.py --inputs model_dir/*00.ckpt --output model_dir/avg.ckpt
> ```

If you want to output the log-probabilities of the hypotheses or references, you can
specify `return_score: 'hyp'` or `return_score: 'ref'` in the testing section of the
config. And run `test` with `--output_path` and `--save_scores` options.
```
$ python -m joeynmt test configs/transformer_small.yaml --ckpt model_dir/avg.ckpt --output_path model_dir/pred --save_scores
```
This will generate `model_dir/pred.{dev|test}.{scores|tokens}` which contains scores and corresponding tokens.

> :memo: **Info**
> - If you set `return_score: 'hyp'` with greedy decoding, then token-wise scores will be returned. The beam search will return sequence-level scores, because the scores are summed up per sequence during beam exploration.
> - If you set `return_score: 'ref'`, the model looks up the probabilities of the given ground truth tokens, and both decoding and evaluation will be skipped.
> - If you specify `n_best` >1 in config, the first translation in the nbest list will be used in the evaluation.



### `translate` mode
This mode accepts inputs from stdin and generate translations.

- File translation
  ```
  $ python -m joeynmt translate configs/transformer_small.yaml < my_input.txt > output.txt
  ```

- Interactive translation
  ```
  $ python -m joeynmt translate configs/transformer_small.yaml
  ```
  You'll be prompted to type an input sentence. Joey NMT will then translate with the 
  model specified in `--ckpt` or the config file.

  > :bulb: **Tip**
  > Interactive `translate` mode doesn't work with Multi-GPU.
  > Please run it on single GPU or CPU.



## Benchmarks & pretrained models

### wmt14 ende / deen

We trained the models with JoeyNMT v2.1.0 from scratch.  
cf) [wmt14 deen leaderboard](https://paperswithcode.com/sota/machine-translation-on-wmt2014-german-english) in paperswithcode

Direction | Architecture | tok | dev | test | #params | download
--------- | :----------: | :-- | --: | ---: | ------: | :-------
en->de | Transformer | sentencepiece | 24.36 | 24.38 | 60.5M | [wmt14_ende.tar.gz](https://cl.uni-heidelberg.de/statnlpgroup/joeynmt2/wmt14_ende.tar.gz) (766M)
de->en | Transformer | sentencepiece | 30.60 | 30.51 | 60.5M | [wmt14_deen.tar.gz](https://cl.uni-heidelberg.de/statnlpgroup/joeynmt2/wmt14_deen.tar.gz) (766M)

sacrebleu signature: `nrefs:1|case:mixed|eff:no|tok:13a|smooth:exp|version:2.2.0`

---

> :warning: **Warning**
> The following models are trained with JoeynNMT v1.x, and decoded with Joey NMT v2.0. 
> See `config_v1.yaml` and `config_v2.yaml` in the linked zip, respectively.
> Joey NMT v1.x benchmarks are archived [here](docs/benchmarks_v1.md).

### iwslt14 deen

Pre-processing with Moses decoder tools as in [this script](scripts/get_iwslt14_bpe.sh).

Direction | Architecture | tok | dev | test | #params | download
--------- | :----------: | :-- | --: | ---: | ------: | :-------
de->en | RNN | subword-nmt | 31.77 | 30.74 | 61M | [rnn_iwslt14_deen_bpe.tar.gz](https://cl.uni-heidelberg.de/statnlpgroup/joeynmt2/rnn_iwslt14_deen_bpe.tar.gz) (672MB)
de->en | Transformer | subword-nmt | 34.53 | 33.73 | 19M | [transformer_iwslt14_deen_bpe.tar.gz](https://cl.uni-heidelberg.de/statnlpgroup/joeynmt2/transformer_iwslt14_deen_bpe.tar.gz) (221MB)

sacrebleu signature: `nrefs:1|case:lc|eff:no|tok:13a|smooth:exp|version:2.0.0`

> :memo: **Info**
> For interactive translate mode, you should specify `pretokenizer: "moses"` in the both src's and trg's `tokenizer_cfg`,
> so that you can input raw sentence. Then `MosesTokenizer` and `MosesDetokenizer` will be applied internally.
> For test mode, we used the preprocessed texts as input and set `pretokenizer: "none"` in the config.


### Masakhane JW300 afen / enaf

We picked the pretrained models and configs (bpe codes file etc.) from [masakhane.io](https://github.com/masakhane-io/masakhane-mt).

Direction | Architecture | tok | dev | test | #params | download
--------- | :----------: | :-- | --: | ---: | ------: | :-------
af->en | Transformer | subword-nmt | - | 57.70 | 46M | [transformer_jw300_afen.tar.gz](https://cl.uni-heidelberg.de/statnlpgroup/joeynmt2/transformer_jw300_afen.tar.gz) (525MB)
en->af | Transformer | subword-nmt | 47.24 | 47.31 | 24M | [transformer_jw300_enaf.tar.gz](https://cl.uni-heidelberg.de/statnlpgroup/joeynmt2/transformer_jw300_enaf.tar.gz) (285MB)

sacrebleu signature: `nrefs:1|case:mixed|eff:no|tok:intl|smooth:exp|version:2.0.0`


### JParaCrawl enja / jaen

For training, we split JparaCrawl v2 into train and dev set and trained a model on them.
Please check the preprocessing script [here](scripts/get_jparacrawl.sh).
We tested then on [kftt](http://www.phontron.com/kftt/) test set and [wmt20]() test set, respectively. 

Direction | Architecture | tok | wmt20 | kftt | #params | download
--------- | ------------ | :-- | ---: | ------: | ------: | :-------
en->ja | Transformer | sentencepiece | 17.66 | 14.31 | 225M | [jparacrawl_enja.tar.gz](https://cl.uni-heidelberg.de/statnlpgroup/joeynmt2/jparacrawl_enja.tar.gz) (2.3GB)
ja->en | Transformer | sentencepiece | 14.97 | 11.49 | 221M | [jparacrawl_jaen.tar.gz](https://cl.uni-heidelberg.de/statnlpgroup/joeynmt2/jparacrawl_jaen.tar.gz) (2.2GB)

sacrebleu signature: 
- en->ja `nrefs:1|case:mixed|eff:no|tok:ja-mecab-0.996-IPA|smooth:exp|version:2.0.0`
- ja->en `nrefs:1|case:mixed|eff:no|tok:intl|smooth:exp|version:2.0.0`

*Note: In wmt20 test set, `newstest2020-enja` has 1000 examples, `newstest2020-jaen` has 993 examples.*


## Coding
In order to keep the code clean and readable, we make use of:
- Style checks:
  - [pylint](https://pylint.pycqa.org/) with (mostly) PEP8 conventions, see `.pylintrc`.
  - [yapf](https://github.com/google/yapf), [isort](https://github.com/PyCQA/isort),
    and [flake8](https://flake8.pycqa.org/); see `.style.yapf`, `setup.cfg` and `Makefile`.
- Typing: Every function has documented input types.
- Docstrings: Every function, class and module has docstrings describing their purpose and usage.
- Unittests: Every module has unit tests, defined in `test/unit/`.

To ensure the repository stays clean, unittests and linters are triggered by github's
workflow on every push or pull request to `main` branch. Before you create a pull request,
you can check the validity of your modifications with the following commands:
```
$ make check
$ make test
```

## Contributing
Since this codebase is supposed to stay clean and minimalistic, contributions addressing
the following are welcome:
- code correctness
- code cleanliness
- documentation quality
- speed or memory improvements
- resolving issues
- providing pre-trained models

Code extending the functionalities beyond the basics will most likely not end up in the
main branch, but we're curious to learn what you used Joey NMT for.


## Projects and Extensions
Here we'll collect projects and repositories that are based on Joey NMT, so you can find
inspiration and examples on how to modify and extend the code.

### Joey NMT v2.x
- :ear: **JoeyS2T**. Joey NMT is extended for Speech-to-Text tasks! Checkout the [code](https://github.com/may-/joeys2t) and the [EMNLP 2022 Paper](https://arxiv.org/abs/2210.02545).
- :right_anger_bubble: **Discord Joey**. This script demonstrates how to deploy Joey NMT models as a Chatbot on Discord. [Code](scripts/discord_joey.py)

### Joey NMT v1.x
- :spider_web: **Masakhane Web**. [@CateGitau](https://github.com/categitau), [@Kabongosalomon](https://github.com/Kabongosalomon), [@vukosim](https://github.com/vukosim) and team built a whole web translation platform for the African NMT models that Masakhane built with Joey NMT. The best is: it's completely open-source, so anyone can contribute new models or features. Try it out [here](http://translate.masakhane.io/), and check out the [code](https://github.com/dsfsi/masakhane-web).
- :gear: **MutNMT**. [@sjarmero](https://github.com/sjarmero) created a web application to train NMT: it lets the user train, inspect, evaluate and translate with Joey NMT --- perfect for NMT newbies! Code [here](https://github.com/Prompsit/mutnmt). The tool was developed by [Prompsit](https://www.prompsit.com/) in the framework of the European project [MultiTraiNMT](http://www.multitrainmt.eu/).
- :star2: **Cantonese-Mandarin Translator**. [@evelynkyl](https://github.com/evelynkyl/) trained different NMT models for translating between the low-resourced Cantonese and Mandarin,  with the help of some cool parallel sentence mining tricks! Check out her work [here](https://github.com/evelynkyl/yue_nmt).
- :book: **Russian-Belarusian Translator**. [@tsimafeip](https://github.com/tsimafeip) built a translator from Russian to Belarusian and adapted it to legal and medical domains. The code can be found [here](https://github.com/tsimafeip/Translator/).
- :muscle: **Reinforcement Learning**. [@samuki](https://github.com/samuki/) implemented various policy gradient variants in Joey NMT: here's the [code](https://github.com/samuki/reinforce-joey), could the logo be any more perfect? :muscle: :koala:
- :hand: **Sign Language Translation**. [@neccam](https://github.com/neccam/) built a sign language translator that continuosly recognizes sign language and translates it. Check out the [code](https://github.com/neccam/slt) and the [CVPR 2020 paper](https://openaccess.thecvf.com/content_CVPR_2020/html/Camgoz_Sign_Language_Transformers_Joint_End-to-End_Sign_Language_Recognition_and_Translation_CVPR_2020_paper.html)!
- :abc: [@bpopeters](https://github.com/bpopeters/) built [Possum-NMT](https://github.com/deep-spin/sigmorphon-seq2seq) for multilingual grapheme-to-phoneme transduction and morphologic inflection. Read their [paper](https://www.aclweb.org/anthology/2020.sigmorphon-1.4.pdf) for SIGMORPHON 2020!
- :camera: **Image Captioning**. [@pperle](https://github.com/pperle) and [@stdhd](https://github.com/stdhd) built an image captioning tool on top of Joey NMT, check out the [code](https://github.com/stdhd/image_captioning) and the [demo](https://image2caption.pascalperle.de/)!
- :bulb: **Joey Toy Models**. [@bricksdont](https://github.com/bricksdont) built a [collection of scripts](https://github.com/bricksdont/joeynmt-toy-models) showing how to install Joey NMT, preprocess data, train and evaluate models. This is a great starting point for anyone who wants to run systematic experiments, tends to forget python calls, or doesn't like to run notebook cells! 
- :earth_africa: **African NMT**. [@jaderabbit](https://github.com/jaderabbit) started an initiative at the Indaba Deep Learning School 2019 to ["put African NMT on the map"](https://twitter.com/alienelf/status/1168159616167010305). The goal is to build and collect NMT models for low-resource African languages. The [Masakhane repository](https://github.com/masakhane-io/masakhane-mt) contains and explains all the code you need to train Joey NMT and points to data sources. It also contains benchmark models and configurations that members of Masakhane have built for various African languages. Furthermore, you might be interested in joining the [Masakhane community](https://github.com/masakhane-io/masakhane-community) if you're generally interested in low-resource NLP/NMT. Also see the [EMNLP Findings paper](https://arxiv.org/abs/2010.02353).
- :speech_balloon: **Slack Joey**. [Code](https://github.com/juliakreutzer/slack-joey) to locally deploy a Joey NMT model as chat bot in a Slack workspace. It's a convenient way to probe your model without having to implement an API. And bad translations for chat messages can be very entertaining, too ;)
- :globe_with_meridians: **Flask Joey**. [@kevindegila](https://github.com/kevindegila) built a [flask interface to Joey](https://github.com/kevindegila/flask-joey), so you can deploy your trained model in a web app and query it in the browser. 
- :busts_in_silhouette: **User Study**. We evaluated the code quality of this repository by testing the understanding of novices through quiz questions. Find the details in Section 3 of the [Joey NMT paper](https://arxiv.org/abs/1907.12484).
- :pencil: **Self-Regulated Interactive Seq2Seq Learning**. Julia Kreutzer and Stefan Riezler. Published at ACL 2019. [Paper](https://arxiv.org/abs/1907.05190) and [Code](https://github.com/juliakreutzer/joeynmt/tree/acl19). This project augments the standard fully-supervised learning regime by weak and self-supervision for a better trade-off of quality and supervision costs in interactive NMT.
- :camel: **Hieroglyph Translation**. Joey NMT was used to translate hieroglyphs in [this IWSLT 2019 paper](https://www.cl.uni-heidelberg.de/statnlpgroup/publications/IWSLT2019.pdf) by Philipp Wiesenbach and Stefan Riezler. They gave Joey NMT multi-tasking abilities. 

If you used Joey NMT for a project, publication or built some code on top of it, let us know and we'll link it here.


## Contact
Please leave an issue if you have questions or issues with the code.

For general questions, email us at `joeynmt <at> gmail.com`. :love_letter:


## Reference
If you use Joey NMT in a publication or thesis, please cite the following [paper](https://arxiv.org/abs/1907.12484):

```
@inproceedings{kreutzer-etal-2019-joey,
    title = "Joey {NMT}: A Minimalist {NMT} Toolkit for Novices",
    author = "Kreutzer, Julia  and
      Bastings, Jasmijn  and
      Riezler, Stefan",
    booktitle = "Proceedings of the 2019 Conference on Empirical Methods in Natural Language Processing and the 9th International Joint Conference on Natural Language Processing (EMNLP-IJCNLP): System Demonstrations",
    month = nov,
    year = "2019",
    address = "Hong Kong, China",
    publisher = "Association for Computational Linguistics",
    url = "https://www.aclweb.org/anthology/D19-3019",
    doi = "10.18653/v1/D19-3019",
    pages = "109--114",
}
```

## Naming
Joeys are [infant marsupials](https://en.wikipedia.org/wiki/Marsupial#Early_development). :koala:<|MERGE_RESOLUTION|>--- conflicted
+++ resolved
@@ -22,7 +22,10 @@
 [paper](https://arxiv.org/abs/1907.12484).
 
 ## Contributors
-Joey NMT was initially developed and is maintained by [Jasmijn Bastings](https://github.com/bastings) (University of Amsterdam) and [Julia Kreutzer](https://juliakreutzer.github.io/) (Heidelberg University), now both at Google Research. [Mayumi Ohta](https://www.cl.uni-heidelberg.de/statnlpgroup/members/ohta/) at Heidelberg University is continuing the legacy.
+Joey NMT was initially developed and is maintained by [Jasmijn Bastings](https://bastings.github.io/) (University of Amsterdam)
+and [Julia Kreutzer](https://juliakreutzer.github.io/) (Heidelberg University), now both at Google Research.
+[Mayumi Ohta](https://www.isi.fraunhofer.de/en/competence-center/innovations-wissensoekonomie/mitarbeiter/ohta.html)
+at Fraunhofer Institute is continuing the legacy.
 
 Welcome to our new contributors :hearts:, please don't hesitate to open a PR or an issue
 if there's something that needs improvement!
@@ -44,29 +47,17 @@
 
 ## Installation
 Joey NMT is built on [PyTorch](https://pytorch.org/). Please make sure you have a compatible environment.
-<<<<<<< HEAD
 We tested Joey NMT v2.3 with
-- python 3.10
-- torch 2.0.0
-=======
-We tested Joey NMT v2.2.1 with
-- python 3.10
-- torch 2.0.1
->>>>>>> f610d78c
-- cuda 11.7
+- python 3.11
+- torch 2.1.2
+- cuda 12.1
 
 > :warning: **Warning**
 > When running on **GPU** you need to manually install the suitable PyTorch version 
 > for your [CUDA](https://developer.nvidia.com/cuda-zone) version.
-<<<<<<< HEAD
-> For example, you can install PyTorch 2.0.0 with CUDA v11.7 as follows:
-> ```
-> $ pip install --upgrade torch==2.0.0 --index-url https://download.pytorch.org/whl/cu117
-=======
-> For example, you can install PyTorch 2.0.1 with CUDA v11.7 as follows:
-> ```
-> $ pip install --upgrade torch==2.0.1 --extra-index-url https://download.pytorch.org/whl/cu117
->>>>>>> f610d78c
+> For example, you can install PyTorch 2.1.2 with CUDA v12.1 as follows:
+> ```
+> $ pip install --upgrade torch==2.1.2 --index-url https://download.pytorch.org/whl/cu121
 > ```
 > See [PyTorch installation instructions](https://pytorch.org/get-started/locally/).
 
@@ -96,28 +87,18 @@
 
 
 ## Change logs
-<<<<<<< HEAD
 ### v2.3
-- compatibility with torch 2.0 tested
 - introduced [DistributedDataParallel](https://pytorch.org/tutorials/beginner/dist_overview.html)
-- implemented prompting, see [notebooks/torchhub.ipynb](notebooks/torchhub.ipynb)
+- implemented language tags, see [notebooks/torchhub.ipynb](notebooks/torchhub.ipynb)
 - configuration refactoring
 - autocast refactoring
 - enabled activation function selection
 - bugfixes
-=======
-
-### v2.2.1
+
+<details><summary>previous releases</summary>
+
+### v2.2
 - compatibility with torch 2.0 tested
-- configurable activation function [#211](https://github.com/joeynmt/joeynmt/pull/211)
-- bug fix [#207](https://github.com/joeynmt/joeynmt/pull/207)
-
->>>>>>> f610d78c
-
-<details><summary>previous releases</summary>
-
-### v2.2
-- compatibility with torch 1.13 tested
 - torchhub introduced
 - bugfixes, minor refactoring
 
@@ -318,7 +299,6 @@
 > so that you can input raw sentence. Then `MosesTokenizer` and `MosesDetokenizer` will be applied internally.
 > For test mode, we used the preprocessed texts as input and set `pretokenizer: "none"` in the config.
 
-
 ### Masakhane JW300 afen / enaf
 
 We picked the pretrained models and configs (bpe codes file etc.) from [masakhane.io](https://github.com/masakhane-io/masakhane-mt).
@@ -330,7 +310,6 @@
 
 sacrebleu signature: `nrefs:1|case:mixed|eff:no|tok:intl|smooth:exp|version:2.0.0`
 
-
 ### JParaCrawl enja / jaen
 
 For training, we split JparaCrawl v2 into train and dev set and trained a model on them.
@@ -347,7 +326,6 @@
 - ja->en `nrefs:1|case:mixed|eff:no|tok:intl|smooth:exp|version:2.0.0`
 
 *Note: In wmt20 test set, `newstest2020-enja` has 1000 examples, `newstest2020-jaen` has 993 examples.*
-
 
 ## Coding
 In order to keep the code clean and readable, we make use of:
